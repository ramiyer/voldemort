/*
 * Copyright 2008-2009 LinkedIn, Inc
 * 
 * Licensed under the Apache License, Version 2.0 (the "License"); you may not
 * use this file except in compliance with the License. You may obtain a copy of
 * the License at
 * 
 * http://www.apache.org/licenses/LICENSE-2.0
 * 
 * Unless required by applicable law or agreed to in writing, software
 * distributed under the License is distributed on an "AS IS" BASIS, WITHOUT
 * WARRANTIES OR CONDITIONS OF ANY KIND, either express or implied. See the
 * License for the specific language governing permissions and limitations under
 * the License.
 */

package voldemort.performance;

import java.io.BufferedReader;
import java.io.BufferedWriter;
import java.io.File;
import java.io.FileInputStream;
import java.io.FileNotFoundException;
import java.io.FileOutputStream;
import java.io.FileReader;
import java.io.IOException;
import java.io.InputStream;
import java.io.InputStreamReader;
import java.io.OutputStream;
import java.io.OutputStreamWriter;
import java.io.Reader;
import java.io.Writer;
import java.util.List;
import java.util.Random;
import java.util.Set;
import java.util.concurrent.ArrayBlockingQueue;
import java.util.concurrent.BlockingQueue;
import java.util.concurrent.Executor;
import java.util.concurrent.Executors;
import java.util.concurrent.atomic.AtomicInteger;
import java.util.zip.GZIPInputStream;
import java.util.zip.GZIPOutputStream;

import joptsimple.OptionParser;
import joptsimple.OptionSet;
import voldemort.ServerTestUtils;
import voldemort.TestUtils;
import voldemort.client.RoutingTier;
import voldemort.cluster.Cluster;
import voldemort.routing.ConsistentRoutingStrategy;
import voldemort.serialization.Serializer;
import voldemort.serialization.SerializerDefinition;
import voldemort.serialization.json.JsonReader;
import voldemort.serialization.json.JsonTypeDefinition;
import voldemort.serialization.json.JsonTypeSerializer;
import voldemort.store.Store;
import voldemort.store.StoreDefinition;
import voldemort.store.StoreDefinitionBuilder;
import voldemort.store.readonly.BinarySearchStrategy;
import voldemort.store.readonly.JsonStoreBuilder;
import voldemort.store.readonly.ReadOnlyStorageEngine;
import voldemort.store.readonly.SearchStrategy;
import voldemort.utils.ByteArray;
import voldemort.utils.CmdUtils;
import voldemort.utils.ReflectUtils;
import voldemort.utils.Utils;
import voldemort.versioning.ObsoleteVersionException;
import voldemort.versioning.Versioned;

import com.google.common.base.Joiner;

public class ReadOnlyStorePerformanceTest {

    public static void main(String[] args) throws FileNotFoundException, IOException {
        OptionParser parser = new OptionParser();
        parser.accepts("help", "print usage information");
        parser.accepts("threads", "number of threads").withRequiredArg().ofType(Integer.class);
        parser.accepts("requests", "[REQUIRED] number of requests")
              .withRequiredArg()
              .ofType(Integer.class);
        parser.accepts("store-dir", "[REQUIRED] store directory")
              .withRequiredArg()
              .describedAs("directory");
        parser.accepts("search-strategy", "class of the search strategy to use")
              .withRequiredArg()
              .describedAs("class_name");
        parser.accepts("build", "If present, first build the data");
        parser.accepts("num-values", "The number of values in the store")
              .withRequiredArg()
              .describedAs("count")
              .ofType(Integer.class);
        parser.accepts("num-chunks", "The number of chunks in the store")
              .withRequiredArg()
              .describedAs("chunks")
              .ofType(Integer.class);
        parser.accepts("internal-sort-size", "The number of items to sort in memory at a time")
              .withRequiredArg()
              .describedAs("size")
              .ofType(Integer.class);
        parser.accepts("value-size", "The size of the values in the store")
              .withRequiredArg()
              .describedAs("size")
              .ofType(Integer.class);
        parser.accepts("working-dir", "The directory in which to store temporary data")
              .withRequiredArg()
              .describedAs("dir");
        parser.accepts("request-file", "file get request ids from").withRequiredArg();
        OptionSet options = parser.parse(args);

        if(options.has("help")) {
            parser.printHelpOn(System.out);
            System.exit(0);
        }

        failIfMissing(parser, options, "requests", "store-dir");

        final int numThreads = CmdUtils.valueOf(options, "threads", 10);
        final int numRequests = (Integer) options.valueOf("requests");
        final int internalSortSize = CmdUtils.valueOf(options, "internal-sort-size", 500000);
        int numValues = numRequests;
        final String inputFile = (String) options.valueOf("request-file");
        final String searcherClass = CmdUtils.valueOf(options,
                                                      "search-strategy",
                                                      BinarySearchStrategy.class.getName()).trim();
        final SearchStrategy searcher = (SearchStrategy) ReflectUtils.callConstructor(ReflectUtils.loadClass(searcherClass));
        final File workingDir = new File(CmdUtils.valueOf(options,
                                                          "working-dir",
                                                          System.getProperty("java.io.tmpdir")));
        String storeDir = (String) options.valueOf("store-dir");

        if(options.has("build")) {
            failIfMissing(parser, options, "num-values", "value-size");
            numValues = (Integer) options.valueOf("num-values");
            int numChunks = 1;
            if(options.has("num-chunks"))
                numChunks = (Integer) options.valueOf("num-chunks");
            int valueSize = (Integer) options.valueOf("value-size");

            // generate test data
            File temp = File.createTempFile("json-data", ".txt.gz", workingDir);
            temp.deleteOnExit();
            System.out.println("Generating test data in " + temp);
            OutputStream outputStream = new GZIPOutputStream(new FileOutputStream(temp));
            Writer writer = new BufferedWriter(new OutputStreamWriter(outputStream),
                                               10 * 1024 * 1024);
            String value = TestUtils.randomLetters(valueSize);
            for(int i = 0; i < numValues; i++) {
                writer.write("\"");
                writer.write(Integer.toString(i));
                writer.write("\" \"");
                writer.write(value);
                writer.write("\"");
                writer.write("\n");
            }
            writer.close();
            writer = null;

            System.out.println("Building store.");
            InputStream inputStream = new GZIPInputStream(new FileInputStream(temp));
            Reader r = new BufferedReader(new InputStreamReader(inputStream), 1 * 1024 * 1024);
            File output = TestUtils.createTempDir(workingDir);
            File tempDir = TestUtils.createTempDir(workingDir);
            SerializerDefinition sdef = new SerializerDefinition("json", "'string'");
            Cluster cluster = ServerTestUtils.getLocalCluster(1);
            StoreDefinition storeDef = new StoreDefinitionBuilder().setName("test")
                                                                   .setKeySerializer(sdef)
                                                                   .setValueSerializer(sdef)
                                                                   .setRequiredReads(1)
                                                                   .setReplicationFactor(1)
                                                                   .setRequiredWrites(1)
                                                                   .setType("read-only")
                                                                   .setRoutingPolicy(RoutingTier.CLIENT)
                                                                   .build();
            JsonStoreBuilder builder = new JsonStoreBuilder(new JsonReader(r),
                                                            cluster,
                                                            storeDef,
                                                            new ConsistentRoutingStrategy(cluster.getNodes(),
                                                                                          1),
                                                            output,
                                                            tempDir,
                                                            internalSortSize,
                                                            2,
                                                            numChunks,
                                                            64 * 1024);
            builder.build();

            // copy to store dir
            File dir = new File(storeDir);
            Utils.rm(dir);
            dir.mkdirs();
            System.out.println("Moving store data from " + output + " to " + dir);
            boolean copyWorked = new File(output, "node-0").renameTo(new File(dir, "version-0"));
            if(!copyWorked)
                Utils.croak("Copy of data from " + output + " to " + dir + " failed.");
        }

        final Store<ByteArray, byte[], byte[]> store = new ReadOnlyStorageEngine("test",
                                                                                 searcher,
                                                                                 new File(storeDir),
                                                                                 0);

        final AtomicInteger obsoletes = new AtomicInteger(0);
        final AtomicInteger nullResults = new AtomicInteger(0);
        final AtomicInteger totalResults = new AtomicInteger(0);

        final BlockingQueue<String> requestIds = new ArrayBlockingQueue<String>(20000);
        final Executor executor = Executors.newFixedThreadPool(1);

        // if they have given us a file make a request generator that reads from
        // it, otherwise just generate random values
        final int numVals = numValues;
        Runnable requestGenerator;
        if(inputFile == null) {
            requestGenerator = new Runnable() {

                public void run() {
                    System.out.println("Generating random requests.");
                    Random random = new Random();
                    try {
                        while(true)
                            requestIds.put(Integer.toString(random.nextInt(numRequests) % numVals));
                    } catch(InterruptedException e) {
                        e.printStackTrace();
                    }
                }
            };
        } else {
            requestGenerator = new Runnable() {

                public void run() {
                    try {
                        System.out.println("Using request file to generate requests.");
                        BufferedReader reader = new BufferedReader(new FileReader(inputFile),
                                                                   1000000);
                        while(true) {
                            String line = reader.readLine();
                            if(line == null)
                                return;
                            requestIds.put(line.trim());
                        }
                    } catch(Exception e) {
                        e.printStackTrace();
                    }
                }
            };
        }
        executor.execute(requestGenerator);

        final Serializer<Object> keySerializer = new JsonTypeSerializer(JsonTypeDefinition.fromJson("'string'"),
                                                                        true);
        final AtomicInteger current = new AtomicInteger();
        final int progressIncrement = numRequests / 5;
        PerformanceTest readWriteTest = new PerformanceTest() {

            @Override
            public void doOperation(int index) throws Exception {
                try {
                    totalResults.incrementAndGet();
                    int curr = current.getAndIncrement();
<<<<<<< HEAD
                    List<Versioned<byte[]>> results = store.get(new ByteArray(keySerializer.toBytes(requestIds.take())),
                                                                null);
                    if(curr % 100000 == 0)
=======
                    List<Versioned<byte[]>> results = store.get(new ByteArray(keySerializer.toBytes(requestIds.take())));
                    if(curr % progressIncrement == 0)
>>>>>>> eb5dcb6e
                        System.out.println(curr);

                    if(results.size() == 0)
                        nullResults.incrementAndGet();

                } catch(ObsoleteVersionException e) {
                    obsoletes.incrementAndGet();
                }
            }
        };
        System.out.println("Running test...");
        readWriteTest.run(numRequests, numThreads);
        System.out.println("Random Access Read Only store Results:");
        System.out.println("Null reads ratio:" + (nullResults.doubleValue())
                           / totalResults.doubleValue());
        readWriteTest.printStats();
        System.exit(0);
    }

    private static void failIfMissing(OptionParser parser, OptionSet options, String... required) {
        Set<String> missing = CmdUtils.missing(options, required);
        if(missing.size() > 0) {
            System.err.println("Missing required arguments: " + Joiner.on(", ").join(missing));
            try {
                parser.printHelpOn(System.err);
            } catch(IOException e) {
                e.printStackTrace();
            }
            System.exit(1);
        }
    }
}<|MERGE_RESOLUTION|>--- conflicted
+++ resolved
@@ -194,10 +194,10 @@
                 Utils.croak("Copy of data from " + output + " to " + dir + " failed.");
         }
 
-        final Store<ByteArray, byte[], byte[]> store = new ReadOnlyStorageEngine("test",
-                                                                                 searcher,
-                                                                                 new File(storeDir),
-                                                                                 0);
+        final Store<ByteArray, byte[]> store = new ReadOnlyStorageEngine("test",
+                                                                         searcher,
+                                                                         new File(storeDir),
+                                                                         0);
 
         final AtomicInteger obsoletes = new AtomicInteger(0);
         final AtomicInteger nullResults = new AtomicInteger(0);
@@ -257,14 +257,8 @@
                 try {
                     totalResults.incrementAndGet();
                     int curr = current.getAndIncrement();
-<<<<<<< HEAD
-                    List<Versioned<byte[]>> results = store.get(new ByteArray(keySerializer.toBytes(requestIds.take())),
-                                                                null);
-                    if(curr % 100000 == 0)
-=======
                     List<Versioned<byte[]>> results = store.get(new ByteArray(keySerializer.toBytes(requestIds.take())));
                     if(curr % progressIncrement == 0)
->>>>>>> eb5dcb6e
                         System.out.println(curr);
 
                     if(results.size() == 0)
