--- conflicted
+++ resolved
@@ -68,10 +68,7 @@
     private long bdbCheckpointMs;
     private boolean bdbOneEnvPerStore;
     private int bdbCleanerMinFileUtilization;
-<<<<<<< HEAD
-=======
     private int bdbCleanerMinUtilization;
->>>>>>> 48f275c7
 
     private String mysqlUsername;
     private String mysqlPassword;
@@ -163,12 +160,9 @@
         this.bdbCheckpointMs = props.getLong("bdb.checkpoint.interval.ms", 30 * Time.MS_PER_SECOND);
         this.bdbSortedDuplicates = props.getBoolean("bdb.enable.sorted.duplicates", true);
         this.bdbOneEnvPerStore = props.getBoolean("bdb.one.env.per.store", false);
-<<<<<<< HEAD
         this.bdbCleanerMinFileUtilization = props.getInt("bdb.cleaner.min.file.utilization", 5);
-=======
-        setBdbCleanerMinFileUtilization(props.getInt("bdb.cleaner.minFileUtilization", 5));
-        setBdbCleanerMinUtilization(props.getInt("bdb.cleaner.minUtilization", 50));
->>>>>>> 48f275c7
+        this.bdbCleanerMinFileUtilization = props.getInt("bdb.cleaner.minFileUtilization", 5);
+        this.bdbCleanerMinUtilization = props.getInt("bdb.cleaner.minUtilization", 50);
 
         this.readOnlyFileWaitTimeoutMs = props.getLong("readonly.file.wait.timeout.ms", 4000L);
         this.readOnlyBackups = props.getInt("readonly.backups", 1);
@@ -409,22 +403,17 @@
      * A log file will be cleaned if its utilization percentage is below this
      * value, irrespective of total utilization.
      * 
-     * <ul>
-<<<<<<< HEAD
+     * <ul> <<<<<<< HEAD:src/java/voldemort/server/VoldemortConfig.java
      * <li> property: "bdb.cleaner.minFileUtilization"</li>
      * <li> default: 5</li>
      * <li> minimum: 0</li>
      * <li> maximum: 50</li>
-=======
-     * <li>
-     * property: "bdb.cleaner.minFileUtilization"</li>
-     * <li>
-     * default: 5</li>
-     * <li>
-     * minimum: 0</li>
-     * <li>
-     * maximum: 50</li>
->>>>>>> 48f275c7
+     * =======
+     * <li> property: "bdb.cleaner.minFileUtilization"</li>
+     * <li> default: 5</li>
+     * <li> minimum: 0</li>
+     * <li> maximum: 50</li>
+     * >>>>>>> alex/rebalancing:src/java/voldemort/server/VoldemortConfig.java
      * </ul>
      */
     public int getBdbCleanerMinFileUtilization() {
@@ -438,20 +427,15 @@
     }
 
     /**
-<<<<<<< HEAD
-=======
+     * <<<<<<< HEAD:src/java/voldemort/server/VoldemortConfig.java =======
      * The cleaner will keep the total disk space utilization percentage above
      * this value.
      * 
      * <ul>
-     * <li>
-     * property: "bdb.cleaner.minUtilization"</li>
-     * <li>
-     * default: 50</li>
-     * <li>
-     * minimum: 0</li>
-     * <li>
-     * maximum: 90</li>
+     * <li> property: "bdb.cleaner.minUtilization"</li>
+     * <li> default: 50</li>
+     * <li> minimum: 0</li>
+     * <li> maximum: 90</li>
      * </ul>
      */
     public int getBdbCleanerMinUtilization() {
@@ -465,7 +449,7 @@
     }
 
     /**
->>>>>>> 48f275c7
+     * >>>>>>> alex/rebalancing:src/java/voldemort/server/VoldemortConfig.java
      * The btree node fanout. Given by "bdb.btree.fanout". default: 512
      */
     public int getBdbBtreeFanout() {
