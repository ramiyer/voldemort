/*
 * Copyright 2008-2010 LinkedIn, Inc
 * 
 * Licensed under the Apache License, Version 2.0 (the "License"); you may not
 * use this file except in compliance with the License. You may obtain a copy of
 * the License at
 * 
 * http://www.apache.org/licenses/LICENSE-2.0
 * 
 * Unless required by applicable law or agreed to in writing, software
 * distributed under the License is distributed on an "AS IS" BASIS, WITHOUT
 * WARRANTIES OR CONDITIONS OF ANY KIND, either express or implied. See the
 * License for the specific language governing permissions and limitations under
 * the License.
 */

package voldemort.server.storage;

import static voldemort.cluster.failuredetector.FailureDetectorUtils.create;

import java.lang.management.ManagementFactory;
import java.util.ArrayList;
import java.util.Calendar;
import java.util.Date;
import java.util.GregorianCalendar;
import java.util.HashMap;
import java.util.List;
import java.util.Map;
import java.util.concurrent.ConcurrentHashMap;
import java.util.concurrent.ConcurrentMap;
import java.util.concurrent.ExecutorService;
import java.util.concurrent.Executors;
import java.util.concurrent.Semaphore;

import javax.management.MBeanOperationInfo;
import javax.management.MBeanServer;
import javax.management.ObjectName;

import org.apache.log4j.Logger;

import voldemort.VoldemortException;
import voldemort.annotations.jmx.JmxManaged;
import voldemort.annotations.jmx.JmxOperation;
import voldemort.client.ClientThreadPool;
import voldemort.cluster.Cluster;
import voldemort.cluster.Node;
import voldemort.cluster.failuredetector.FailureDetector;
import voldemort.cluster.failuredetector.FailureDetectorConfig;
import voldemort.cluster.failuredetector.ServerStoreVerifier;
import voldemort.serialization.ByteArraySerializer;
import voldemort.serialization.SlopSerializer;
import voldemort.server.AbstractService;
import voldemort.server.RequestRoutingType;
import voldemort.server.ServiceType;
import voldemort.server.StoreRepository;
import voldemort.server.VoldemortConfig;
import voldemort.server.scheduler.DataCleanupJob;
import voldemort.server.scheduler.SchedulerService;
import voldemort.store.StorageConfiguration;
import voldemort.store.StorageEngine;
import voldemort.store.Store;
import voldemort.store.StoreDefinition;
import voldemort.store.invalidmetadata.InvalidMetadataCheckingStore;
import voldemort.store.logging.LoggingStore;
import voldemort.store.metadata.MetadataStore;
import voldemort.store.readonly.ReadOnlyStorageEngine;
import voldemort.store.rebalancing.RebootstrappingStore;
import voldemort.store.rebalancing.RedirectingStore;
import voldemort.store.routed.NewRoutedStore;
import voldemort.store.routed.RoutableStore;
import voldemort.store.serialized.SerializingStorageEngine;
import voldemort.store.socket.ClientRequestExecutorPool;
import voldemort.store.socket.SocketStoreFactory;
import voldemort.store.stats.DataSetStats;
import voldemort.store.stats.StatTrackingStore;
import voldemort.store.stats.StoreStats;
import voldemort.store.stats.StoreStatsJmx;
import voldemort.store.versioned.InconsistencyResolvingStore;
import voldemort.store.views.ViewStorageConfiguration;
import voldemort.store.views.ViewStorageEngine;
import voldemort.utils.ByteArray;
import voldemort.utils.ClosableIterator;
import voldemort.utils.ConfigurationException;
import voldemort.utils.EventThrottler;
import voldemort.utils.JmxUtils;
import voldemort.utils.Pair;
import voldemort.utils.ReflectUtils;
import voldemort.utils.SystemTime;
import voldemort.utils.Time;
import voldemort.versioning.VectorClock;
import voldemort.versioning.VectorClockInconsistencyResolver;
import voldemort.versioning.Versioned;

/**
 * The service responsible for managing all storage types
 * 
 * 
 */
@JmxManaged(description = "Start and stop all stores.")
public class StorageService extends AbstractService {

    private static final Logger logger = Logger.getLogger(StorageService.class.getName());

    private final VoldemortConfig voldemortConfig;
    private final StoreRepository storeRepository;
    private final SchedulerService scheduler;
    private final MetadataStore metadata;
    private final Semaphore cleanupPermits;
    private final SocketStoreFactory storeFactory;
    private final ConcurrentMap<String, StorageConfiguration> storageConfigs;
    private final ClientThreadPool clientThreadPool;
    private final FailureDetector failureDetector;
    private final StoreStats storeStats;

    public StorageService(StoreRepository storeRepository,
                          MetadataStore metadata,
                          SchedulerService scheduler,
                          VoldemortConfig config) {
        super(ServiceType.STORAGE);
        this.voldemortConfig = config;
        this.scheduler = scheduler;
        this.storeRepository = storeRepository;
        this.metadata = metadata;
        this.cleanupPermits = new Semaphore(1);
        this.storageConfigs = new ConcurrentHashMap<String, StorageConfiguration>();
        this.clientThreadPool = new ClientThreadPool(config.getClientMaxThreads(),
                                                     config.getClientThreadIdleMs(),
                                                     config.getClientMaxQueuedRequests());
        this.storeFactory = new ClientRequestExecutorPool(config.getClientMaxConnectionsPerNode(),
                                                          config.getClientConnectionTimeoutMs(),
                                                          config.getSocketTimeoutMs(),
                                                          config.getSocketBufferSize(),
                                                          config.getSocketKeepAlive());

        FailureDetectorConfig failureDetectorConfig = new FailureDetectorConfig(voldemortConfig).setNodes(metadata.getCluster()
                                                                                                                  .getNodes())
                                                                                                .setStoreVerifier(new ServerStoreVerifier(storeFactory,
                                                                                                                                          metadata,
                                                                                                                                          config));
        this.failureDetector = create(failureDetectorConfig, config.isJmxEnabled());
        this.storeStats = new StoreStats();
    }

    private void initStorageConfig(String configClassName) {
        try {
            Class<?> configClass = ReflectUtils.loadClass(configClassName);
            StorageConfiguration configuration = (StorageConfiguration) ReflectUtils.callConstructor(configClass,
                                                                                                     new Class<?>[] { VoldemortConfig.class },
                                                                                                     new Object[] { voldemortConfig });
            logger.info("Initializing " + configuration.getType() + " storage engine.");
            storageConfigs.put(configuration.getType(), configuration);

            if(voldemortConfig.isJmxEnabled())
                JmxUtils.registerMbean(configuration.getType() + "StorageConfiguration",
                                       configuration);
        } catch(IllegalStateException e) {
            logger.error("Error loading storage configuration '" + configClassName + "'.", e);
        }

        if(storageConfigs.size() == 0)
            throw new ConfigurationException("No storage engine has been enabled!");
    }

    @Override
    protected void startInner() {
        registerEngine(metadata);

        /* Initialize storage configurations */
        for(String configClassName: voldemortConfig.getStorageConfigurations())
            initStorageConfig(configClassName);

        /* Initialize view storage configuration */
        storageConfigs.put(ViewStorageConfiguration.TYPE_NAME,
                           new ViewStorageConfiguration(voldemortConfig,
                                                        metadata.getStoreDefList(),
                                                        storeRepository));

        /* Register slop store */
        if(voldemortConfig.isSlopEnabled()) {
            StorageEngine<ByteArray, byte[]> slopEngine = getStorageEngine("slop",
                                                                           voldemortConfig.getSlopStoreType());
            registerEngine(slopEngine);
            storeRepository.setSlopStore(SerializingStorageEngine.wrap(slopEngine,
                                                                       new ByteArraySerializer(),
                                                                       new SlopSerializer()));
        }
        List<StoreDefinition> storeDefs = new ArrayList<StoreDefinition>(this.metadata.getStoreDefList());
        logger.info("Initializing stores:");

        // first initialize non-view stores
        for(StoreDefinition def: storeDefs)
            if(!def.isView())
                openStore(def);

        // now that we have all our stores, we can initialize views pointing at
        // those stores
        for(StoreDefinition def: storeDefs)
            if(def.isView())
                openStore(def);

        // enable aggregate jmx statistics
        if(voldemortConfig.isStatTrackingEnabled())
            JmxUtils.registerMbean(new StoreStatsJmx(this.storeStats),
                                   JmxUtils.createObjectName("voldemort.store.stats.aggregate",
                                                             "aggregate-perf"));

        logger.info("All stores initialized.");
    }

    public void openStore(StoreDefinition storeDef) {
        logger.info("Opening store '" + storeDef.getName() + "' (" + storeDef.getType() + ").");
        StorageEngine<ByteArray, byte[]> engine = getStorageEngine(storeDef.getName(),
                                                                   storeDef.getType());
        registerEngine(engine);

        if(voldemortConfig.isServerRoutingEnabled())
            registerNodeStores(storeDef, metadata.getCluster(), voldemortConfig.getNodeId());

        if(storeDef.hasRetentionPeriod())
            scheduleCleanupJob(storeDef, engine);
    }

    /**
     * Register the given engine with the storage repository
     * 
     * @param engine Register the storage engine
     */
    public void registerEngine(StorageEngine<ByteArray, byte[]> engine) {
        Cluster cluster = this.metadata.getCluster();
        storeRepository.addStorageEngine(engine);

        /* Now add any store wrappers that are enabled */
        Store<ByteArray, byte[]> store = engine;
        if(voldemortConfig.isVerboseLoggingEnabled())
            store = new LoggingStore<ByteArray, byte[]>(store,
                                                        cluster.getName(),
                                                        SystemTime.INSTANCE);

        if(voldemortConfig.isRedirectRoutingEnabled())
            store = new RedirectingStore(store,
                                         metadata,
                                         storeRepository,
                                         failureDetector,
                                         storeFactory);

        if(voldemortConfig.isMetadataCheckingEnabled())
            store = new InvalidMetadataCheckingStore(metadata.getNodeId(), store, metadata);

        if(voldemortConfig.isStatTrackingEnabled()) {
            StatTrackingStore<ByteArray, byte[]> statStore = new StatTrackingStore<ByteArray, byte[]>(store,
                                                                                                      this.storeStats);
            store = statStore;
            if(voldemortConfig.isJmxEnabled()) {

                MBeanServer mbeanServer = ManagementFactory.getPlatformMBeanServer();
                ObjectName name = JmxUtils.createObjectName(JmxUtils.getPackageName(store.getClass()),
                                                            store.getName());

                synchronized(mbeanServer) {
                    if(mbeanServer.isRegistered(name))
                        JmxUtils.unregisterMbean(mbeanServer, name);
                    JmxUtils.registerMbean(mbeanServer,
                                           JmxUtils.createModelMBean(new StoreStatsJmx(statStore.getStats())),
                                           name);
                }
            }
        }

        storeRepository.addLocalStore(store);
    }

    /**
     * For server side routing create NodeStore (socketstore) and pass it on to
     * a {@link RebootstrappingStore}.
     * <p>
     * 
     * The {@link RebootstrappingStore} handles invalid-metadata exceptions
     * introduced due to changes in cluster.xml at different nodes.
     * 
     * @param def
     * @param cluster
     * @param localNode
     */
    public void registerNodeStores(StoreDefinition def, Cluster cluster, int localNode) {
        Map<Integer, Store<ByteArray, byte[]>> nodeStores = new HashMap<Integer, Store<ByteArray, byte[]>>(cluster.getNumberOfNodes());

        for(Node node: cluster.getNodes()) {
            Store<ByteArray, byte[]> store = getNodeStore(def.getName(), node, localNode);
            this.storeRepository.addNodeStore(node.getId(), store);
            nodeStores.put(node.getId(), store);
        }

<<<<<<< HEAD
        Store<ByteArray, byte[]> store = new NewRoutedStore(def.getName(),
                                                            nodeStores,
                                                            metadata.getCluster(),
                                                            def,
                                                            true,
                                                            this.clientThreadPool,
                                                            voldemortConfig.getRoutingTimeoutMs(),
                                                            failureDetector,
                                                            SystemTime.INSTANCE);

        store = new RebootstrappingStore(metadata,
                                         storeRepository,
                                         voldemortConfig,
                                         socketPool,
                                         (RoutableStore) store);

        store = new InconsistencyResolvingStore<ByteArray, byte[]>(store,
                                                                   new VectorClockInconsistencyResolver<byte[]>());
        this.storeRepository.addRoutedStore(store);
=======
        Store<ByteArray, byte[]> routedStore = new RoutedStore(def.getName(),
                                                               nodeStores,
                                                               metadata.getCluster(),
                                                               def,
                                                               true,
                                                               this.clientThreadPool,
                                                               voldemortConfig.getRoutingTimeoutMs(),
                                                               failureDetector,
                                                               SystemTime.INSTANCE);

        routedStore = new RebootstrappingStore(metadata,
                                               storeRepository,
                                               voldemortConfig,
                                               storeFactory,
                                               (RoutedStore) routedStore);

        routedStore = new InconsistencyResolvingStore<ByteArray, byte[]>(routedStore,
                                                                         new VectorClockInconsistencyResolver<byte[]>());
        this.storeRepository.addRoutedStore(routedStore);
>>>>>>> a1c9685e
    }

    private Store<ByteArray, byte[]> getNodeStore(String storeName, Node node, int localNode) {
        Store<ByteArray, byte[]> store;
        if(node.getId() == localNode) {
            store = this.storeRepository.getLocalStore(storeName);
        } else {
            store = createNodeStore(storeName, node);
        }
        return store;
    }

    private Store<ByteArray, byte[]> createNodeStore(String storeName, Node node) {
        return storeFactory.create(storeName,
                                   node.getHost(),
                                   node.getSocketPort(),
                                   voldemortConfig.getRequestFormatType(),
                                   RequestRoutingType.NORMAL);
    }

    /**
     * Schedule a data retention cleanup job for the given store
     * 
     * @param storeDef The store definition
     * @param engine The storage engine to do cleanup on
     */
    private void scheduleCleanupJob(StoreDefinition storeDef,
                                    StorageEngine<ByteArray, byte[]> engine) {
        // Schedule data retention cleanup job starting next day.
        GregorianCalendar cal = new GregorianCalendar();
        cal.add(Calendar.DAY_OF_YEAR, 1);
        cal.set(Calendar.HOUR, voldemortConfig.getRetentionCleanupFirstStartTimeInHour());
        cal.set(Calendar.MINUTE, 0);
        cal.set(Calendar.SECOND, 0);
        cal.set(Calendar.MILLISECOND, 0);

        // allow only one cleanup job at a time
        Date startTime = cal.getTime();

        int maxReadRate = storeDef.hasRetentionScanThrottleRate() ? storeDef.getRetentionScanThrottleRate()
                                                                 : Integer.MAX_VALUE;

        logger.info("Scheduling data retention cleanup job for store '" + storeDef.getName()
                    + "' at " + startTime + " with retention scan throttle rate:" + maxReadRate
                    + " Entries/second.");

        EventThrottler throttler = new EventThrottler(maxReadRate);

        Runnable cleanupJob = new DataCleanupJob<ByteArray, byte[]>(engine,
                                                                    cleanupPermits,
                                                                    storeDef.getRetentionDays()
                                                                            * Time.MS_PER_DAY,
                                                                    SystemTime.INSTANCE,
                                                                    throttler);

        this.scheduler.schedule(cleanupJob,
                                startTime,
                                voldemortConfig.getRetentionCleanupScheduledPeriodInHour()
                                        * Time.MS_PER_HOUR);

    }

    private StorageEngine<ByteArray, byte[]> getStorageEngine(String name, String type) {
        StorageConfiguration config = storageConfigs.get(type);
        if(config == null)
            throw new ConfigurationException("Attempt to open store " + name + " but " + type
                                             + " storage engine of type " + type
                                             + " has not been enabled.");
        return config.getStore(name);
    }

    @Override
    protected void stopInner() {
        /*
         * We may end up closing a given store more than once, but that is cool
         * because close() is idempotent
         */

        Exception lastException = null;
        logger.info("Closing all stores.");
        /* This will also close the node stores including local stores */
        for(Store<ByteArray, byte[]> store: this.storeRepository.getAllRoutableStores()) {
            logger.info("Closing routed store for " + store.getName());
            try {
                store.close();
            } catch(Exception e) {
                logger.error(e);
                lastException = e;
            }
        }
        /* This will also close the storage engines */
        for(Store<ByteArray, byte[]> store: this.storeRepository.getAllStorageEngines()) {
            logger.info("Closing storage engine for " + store.getName());
            try {
                store.close();
            } catch(Exception e) {
                logger.error(e);
                lastException = e;
            }
        }
        logger.info("All stores closed.");

        /* Close slop store if necessary */
        if(this.storeRepository.hasSlopStore()) {
            try {
                this.storeRepository.getSlopStore().close();
            } catch(Exception e) {
                logger.error(e);
                lastException = e;
            }
        }

        /* Close all storage configs */
        logger.info("Closing storage configurations.");
        for(StorageConfiguration config: storageConfigs.values()) {
            logger.info("Closing " + config.getType() + " storage config.");
            try {
                config.close();
            } catch(Exception e) {
                logger.error(e);
                lastException = e;
            }
        }

        this.clientThreadPool.shutdownNow();
        logger.info("Closed client threadpool.");

        if(this.failureDetector != null) {
            try {
                this.failureDetector.destroy();
            } catch(Exception e) {
                lastException = e;
            }
        }

        logger.info("Closed failure detector.");

        /* If there is an exception, throw it */
        if(lastException instanceof VoldemortException)
            throw (VoldemortException) lastException;
        else if(lastException != null)
            throw new VoldemortException(lastException);
    }

    public MetadataStore getMetadataStore() {
        return this.metadata;
    }

    public StoreRepository getStoreRepository() {
        return this.storeRepository;
    }

    @JmxOperation(description = "Force cleanup of old data based on retention policy, allows override of throttle-rate", impact = MBeanOperationInfo.ACTION)
    public void forceCleanupOldData(String storeName) {
        StoreDefinition storeDef = getMetadataStore().getStoreDef(storeName);
        int throttleRate = storeDef.hasRetentionScanThrottleRate() ? storeDef.getRetentionScanThrottleRate()
                                                                  : Integer.MAX_VALUE;

        forceCleanupOldDataThrottled(storeName, throttleRate);
    }

    @JmxOperation(description = "Force cleanup of old data based on retention policy.", impact = MBeanOperationInfo.ACTION)
    public void forceCleanupOldDataThrottled(String storeName, int entryScanThrottleRate) {
        logger.info("forceCleanupOldData() called for store " + storeName
                    + " with retention scan throttle rate:" + entryScanThrottleRate
                    + " Entries/second.");

        try {
            StoreDefinition storeDef = getMetadataStore().getStoreDef(storeName);
            StorageEngine<ByteArray, byte[]> engine = storeRepository.getStorageEngine(storeName);

            if(null != engine) {
                if(storeDef.hasRetentionPeriod()) {
                    ExecutorService executor = Executors.newFixedThreadPool(1);
                    try {
                        if(cleanupPermits.availablePermits() >= 1) {

                            executor.execute(new DataCleanupJob<ByteArray, byte[]>(engine,
                                                                                   cleanupPermits,
                                                                                   storeDef.getRetentionDays()
                                                                                           * Time.MS_PER_DAY,
                                                                                   SystemTime.INSTANCE,
                                                                                   new EventThrottler(entryScanThrottleRate)));
                        } else {
                            logger.error("forceCleanupOldData() No permit available to run cleanJob already running multiple instance."
                                         + engine.getName());
                        }
                    } finally {
                        executor.shutdown();
                    }
                } else {
                    logger.error("forceCleanupOldData() No retention policy found for " + storeName);
                }
            }
        } catch(Exception e) {
            logger.error("Error while running forceCleanupOldData()", e);
            throw new VoldemortException(e);
        }
    }

    @JmxOperation(description = "Print stats on a given store", impact = MBeanOperationInfo.ACTION)
    public void logStoreStats(final String storeName) {
        this.scheduler.scheduleNow(new Runnable() {

            public void run() {
                StorageEngine<ByteArray, byte[]> store = storeRepository.getStorageEngine(storeName);
                if(store == null) {
                    logger.error("Invalid store name '" + storeName + "'.");
                    return;
                }
                logger.info("Data statistics for store '" + store.getName() + "':\n\n"
                            + calculateStats(store) + "\n\n");
            }
        });

    }

    @JmxOperation(description = "Print stats on a given store", impact = MBeanOperationInfo.ACTION)
    public void logStoreStats() {
        this.scheduler.scheduleNow(new Runnable() {

            public void run() {
                try {
                    DataSetStats totals = new DataSetStats();
                    List<String> names = new ArrayList<String>();
                    List<DataSetStats> stats = new ArrayList<DataSetStats>();
                    for(StorageEngine<ByteArray, byte[]> store: storeRepository.getAllStorageEngines()) {
                        if(store instanceof ReadOnlyStorageEngine
                           || store instanceof ViewStorageEngine || store instanceof MetadataStore)
                            continue;
                        logger.info(store.getClass());
                        logger.info("Calculating stats for '" + store.getName() + "'...");
                        DataSetStats curr = calculateStats(store);
                        names.add(store.getName());
                        stats.add(curr);
                        totals.add(curr);
                    }
                    for(int i = 0; i < names.size(); i++)
                        logger.info("\n\nData statistics for store '" + names.get(i) + "':\n"
                                    + stats.get(i) + "\n\n");
                    logger.info("Totals: \n " + totals + "\n\n");
                } catch(Exception e) {
                    logger.error("Error in thread: ", e);
                }
            }
        });

    }

    private DataSetStats calculateStats(StorageEngine<ByteArray, byte[]> store) {
        DataSetStats stats = new DataSetStats();
        ClosableIterator<Pair<ByteArray, Versioned<byte[]>>> iter = store.entries();
        try {
            int count = 0;
            while(iter.hasNext()) {
                Pair<ByteArray, Versioned<byte[]>> pair = iter.next();
                VectorClock clock = (VectorClock) pair.getSecond().getVersion();
                stats.countEntry(pair.getFirst().length(), pair.getSecond().getValue().length
                                                           + clock.sizeInBytes());
                if(count % 10000 == 0)
                    logger.debug("Processing key " + count);
                count++;
            }
        } finally {
            iter.close();
        }
        return stats;
    }

    public SocketStoreFactory getSocketStoreFactory() {
        return storeFactory;
    }

}<|MERGE_RESOLUTION|>--- conflicted
+++ resolved
@@ -63,6 +63,8 @@
 import voldemort.store.invalidmetadata.InvalidMetadataCheckingStore;
 import voldemort.store.logging.LoggingStore;
 import voldemort.store.metadata.MetadataStore;
+import voldemort.store.nonblockingstore.NonblockingStore;
+import voldemort.store.nonblockingstore.ThreadPoolBasedNonblockingStoreImpl;
 import voldemort.store.readonly.ReadOnlyStorageEngine;
 import voldemort.store.rebalancing.RebootstrappingStore;
 import voldemort.store.rebalancing.RedirectingStore;
@@ -283,54 +285,36 @@
      */
     public void registerNodeStores(StoreDefinition def, Cluster cluster, int localNode) {
         Map<Integer, Store<ByteArray, byte[]>> nodeStores = new HashMap<Integer, Store<ByteArray, byte[]>>(cluster.getNumberOfNodes());
+        Map<Integer, NonblockingStore> nonblockingStores = new HashMap<Integer, NonblockingStore>();
 
         for(Node node: cluster.getNodes()) {
             Store<ByteArray, byte[]> store = getNodeStore(def.getName(), node, localNode);
             this.storeRepository.addNodeStore(node.getId(), store);
             nodeStores.put(node.getId(), store);
-        }
-
-<<<<<<< HEAD
+            nonblockingStores.put(node.getId(),
+                                  new ThreadPoolBasedNonblockingStoreImpl(this.clientThreadPool,
+                                                                          store));
+        }
+
         Store<ByteArray, byte[]> store = new NewRoutedStore(def.getName(),
                                                             nodeStores,
+                                                            nonblockingStores,
                                                             metadata.getCluster(),
                                                             def,
                                                             true,
                                                             this.clientThreadPool,
                                                             voldemortConfig.getRoutingTimeoutMs(),
-                                                            failureDetector,
-                                                            SystemTime.INSTANCE);
+                                                            failureDetector);
 
         store = new RebootstrappingStore(metadata,
                                          storeRepository,
                                          voldemortConfig,
-                                         socketPool,
-                                         (RoutableStore) store);
+                                         (RoutableStore) store,
+                                         storeFactory);
 
         store = new InconsistencyResolvingStore<ByteArray, byte[]>(store,
                                                                    new VectorClockInconsistencyResolver<byte[]>());
         this.storeRepository.addRoutedStore(store);
-=======
-        Store<ByteArray, byte[]> routedStore = new RoutedStore(def.getName(),
-                                                               nodeStores,
-                                                               metadata.getCluster(),
-                                                               def,
-                                                               true,
-                                                               this.clientThreadPool,
-                                                               voldemortConfig.getRoutingTimeoutMs(),
-                                                               failureDetector,
-                                                               SystemTime.INSTANCE);
-
-        routedStore = new RebootstrappingStore(metadata,
-                                               storeRepository,
-                                               voldemortConfig,
-                                               storeFactory,
-                                               (RoutedStore) routedStore);
-
-        routedStore = new InconsistencyResolvingStore<ByteArray, byte[]>(routedStore,
-                                                                         new VectorClockInconsistencyResolver<byte[]>());
-        this.storeRepository.addRoutedStore(routedStore);
->>>>>>> a1c9685e
     }
 
     private Store<ByteArray, byte[]> getNodeStore(String storeName, Node node, int localNode) {
