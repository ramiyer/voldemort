--- conflicted
+++ resolved
@@ -32,11 +32,7 @@
 import voldemort.utils.Time;
 import voldemort.xml.ClusterMapper;
 
-<<<<<<< HEAD
-import com.google.common.base.Join;
-=======
 import com.google.common.base.Joiner;
->>>>>>> 3d1c22f7
 
 /**
  * A helper class to invoke the FETCH and SWAP operations on a remote store via
@@ -170,11 +166,7 @@
 
         Set<String> missing = CmdUtils.missing(options, "cluster", "name", "file");
         if(missing.size() > 0) {
-<<<<<<< HEAD
-            System.err.println("Missing required arguments: " + Join.join(", ", missing));
-=======
             System.err.println("Missing required arguments: " + Joiner.on(", ").join(missing));
->>>>>>> 3d1c22f7
             parser.printHelpOn(System.err);
             System.exit(1);
         }
