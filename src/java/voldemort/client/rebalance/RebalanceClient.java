package voldemort.client.rebalance;

import java.util.ArrayList;
import java.util.Arrays;
import java.util.List;
import java.util.Queue;
import java.util.concurrent.ExecutorService;
import java.util.concurrent.Executors;
import java.util.concurrent.TimeUnit;

import org.apache.log4j.Logger;

import voldemort.VoldemortException;
import voldemort.client.protocol.admin.AdminClient;
import voldemort.client.protocol.admin.AdminClientConfig;
import voldemort.client.protocol.admin.ProtoBuffAdminClientRequestFormat;
import voldemort.cluster.Cluster;
import voldemort.cluster.Node;
import voldemort.store.rebalancing.RedirectingStore;
import voldemort.utils.Pair;
import voldemort.utils.RebalanceUtils;
import voldemort.versioning.VectorClock;
import voldemort.versioning.Versioned;

import com.google.common.collect.ImmutableList;

public class RebalanceClient {

    private static Logger logger = Logger.getLogger(RebalanceClient.class);

    private final ExecutorService executor;
    private final AdminClient adminClient;
    private final AdminClientConfig config;
    private final int maxParallelRebalancing;

    public RebalanceClient(String bootstrapUrl, int maxParallelRebalancing, AdminClientConfig config) {
        this.adminClient = new ProtoBuffAdminClientRequestFormat(bootstrapUrl, config);
        this.executor = Executors.newFixedThreadPool(maxParallelRebalancing);
        this.config = config;
        this.maxParallelRebalancing = maxParallelRebalancing;
    }

    public RebalanceClient(Cluster cluster, int maxParallelRebalancing, AdminClientConfig config) {
        this.adminClient = new ProtoBuffAdminClientRequestFormat(cluster, config);
        this.executor = Executors.newFixedThreadPool(maxParallelRebalancing);
        this.config = config;
        this.maxParallelRebalancing = maxParallelRebalancing;
    }

    /**
<<<<<<< HEAD
     * Voldemort dynamic cluster membership rebalancing mechanism. <br>
     * Migrate partitions across nodes to managed changes in cluster
     * memberships. <br>
     * Takes two cluster configuration currentCluster and targetCluster as
     * parameters compares and makes a list of partitions need to be
     * transferred.<br>
     * The cluster is kept consistent during rebalancing using a proxy mechanism
     * via {@link RedirectingStore}<br>
     * 
=======
     * update stealerNodeId by fetching and updating given list of partitions <br>
>>>>>>> f1e5ec71
     * 
     * @param currentCluster: currentCluster configuration.
     * @param targetCluster: target Cluster configuration
     */
    public void rebalance(final Cluster currentCluster,
                          final Cluster targetCluster,
                          final List<String> storeList) {
        // update adminClient with currentCluster
        adminClient.setCluster(currentCluster);

        if(!RebalanceUtils.getClusterRebalancingToken()) {
            throw new VoldemortException("Failed to get Cluster permission to rebalance sleep and retry ...");
        }

        final Queue<Pair<Integer, List<RebalanceStealInfo>>> rebalanceTaskQueue = RebalanceUtils.getRebalanceTaskQueue(currentCluster,
                                                                                                                       targetCluster,
                                                                                                                       storeList);
        logRebalancingPlan(rebalanceTaskQueue);

        // start all threads
        for(int nThreads = 0; nThreads < this.maxParallelRebalancing; nThreads++) {
            this.executor.execute(new Runnable() {

                public void run() {
                    // pick one node to rebalance from queue
                    while(!rebalanceTaskQueue.isEmpty()) {
                        Pair<Integer, List<RebalanceStealInfo>> rebalanceTask = rebalanceTaskQueue.poll();
                        if(null != rebalanceTask) {
                            int stealerNodeId = rebalanceTask.getFirst();
                            addNodeIfnotPresent(targetCluster, stealerNodeId);
                            Node stealerNode = adminClient.getCluster().getNodeById(stealerNodeId);
                            List<RebalanceStealInfo> rebalanceSubTaskList = rebalanceTask.getSecond();

                            while(rebalanceSubTaskList.size() > 0) {
                                int index = (int) Math.random() * rebalanceSubTaskList.size();
                                RebalanceStealInfo rebalanceSubTask = rebalanceSubTaskList.remove(index);
                                logger.info("Starting rebalancing for stealerNode:" + stealerNode
                                            + " rebalanceInfo:" + rebalanceSubTask);

                                try {

                                    // first commit cluster changes on nodes.
                                    commitClusterChanges(stealerNode, rebalanceSubTask);
                                    // attempt to rebalance for all stores.
                                    attemptRebalanceSubTask(rebalanceSubTask);

                                    logger.info("Successfully finished RebalanceSubTask attempt:"
                                                + rebalanceSubTask);
                                } catch(Exception e) {
                                    logger.warn("rebalancing task (" + rebalanceSubTask
                                                + ") failed with exception:", e);
                                }
                            }
                        }
                    }
                }
            });
        }// for (nThreads ..

        executorShutDown(executor);
    }

    private void logRebalancingPlan(Queue<Pair<Integer, List<RebalanceStealInfo>>> rebalanceTaskQueue) {

        StringBuilder builder = new StringBuilder();
        builder.append("Rebalancing Plan:\n");
        for(Pair<Integer, List<RebalanceStealInfo>> pair: rebalanceTaskQueue) {
            builder.append("StealerNode:" + pair.getFirst() + "\n");
            for(RebalanceStealInfo stealInfo: pair.getSecond()) {
                builder.append("\t" + stealInfo + "\n");
            }
        }

        logger.info(builder.toString());
    }

    private void executorShutDown(ExecutorService executorService) {
        try {
            executorService.shutdown();
        } catch(Exception e) {
            logger.warn("Error while stoping executor service .. ", e);
        }
    }

    public AdminClient getAdminClient() {
        return adminClient;
    }

    public void stop() {
        adminClient.stop();
    }

    /* package level function to ease of unit testing */

    /**
     * Does an atomic commit or revert for the intended partitions ownership
     * changes.<br>
     * creates a new cluster metadata by moving partitions list passed in
     * parameter rebalanceStealInfo and propagates it to all nodes.<br>
     * Revert all changes if failed to copy on required copies (stealerNode and
     * donorNode).<br>
     * holds a lock untill the commit/revert finishes.
     * 
     * @param stealPartitionsMap
     * @param stealerNodeId
     * @param rebalanceStealInfo
     */
    void commitClusterChanges(Node stealerNode, RebalanceStealInfo rebalanceStealInfo) {
        synchronized(adminClient) {
            Versioned<Cluster> latestVersionedCluster = RebalanceUtils.getLatestCluster(Arrays.asList(stealerNode.getId(),
                                                                                                      rebalanceStealInfo.getDonorId()),
                                                                                        adminClient);
            Cluster latestCluster = latestVersionedCluster.getValue();
            VectorClock latestClock = (VectorClock) latestVersionedCluster.getVersion();
            try {
                Cluster newCluster = RebalanceUtils.createUpdatedCluster(latestCluster,
                                                                         stealerNode,
                                                                         latestCluster.getNodeById(rebalanceStealInfo.getDonorId()),
                                                                         rebalanceStealInfo.getPartitionList());
                // increment clock version on stealerNodeId
                latestClock.incrementVersion(stealerNode.getId(), System.currentTimeMillis());

                // propogates changes to all nodes.
                RebalanceUtils.propagateCluster(adminClient,
                                                newCluster,
                                                latestClock,
                                                Arrays.asList(stealerNode.getId(),
                                                              rebalanceStealInfo.getDonorId()));

                // set new cluster in adminClient
                adminClient.setCluster(newCluster);
            } catch(Exception e) {
                logger.error("Failed to commit rebalance on node:" + stealerNode.getId()
                             + " REVERTING cluster changes ...", e);
                // revert cluster changes.
                latestClock.incrementVersion(stealerNode.getId(), System.currentTimeMillis());
                RebalanceUtils.propagateCluster(adminClient,
                                                latestCluster,
                                                latestClock,
                                                new ArrayList<Integer>());

                throw new VoldemortException(e);
            }
        }
    }

    /**
     * Attempt the data transfer on the stealerNode through the
     * {@link AdminClient#rebalanceNode()} api for all stores in
     * rebalanceSubTask.<br>
     * Blocks untill the AsyncStatus is set to success or exception <br>
     * 
     * @param stealerNodeId
     * @param stealPartitionsMap
     */
    void attemptRebalanceSubTask(RebalanceStealInfo rebalanceSubTask) {
        boolean success = true;
        List<String> rebalanceStoreList = ImmutableList.copyOf(rebalanceSubTask.getUnbalancedStoreList());

        for(String storeName: rebalanceStoreList) {
            try {
                int rebalanceAsyncId = adminClient.rebalanceNode(storeName, rebalanceSubTask);

                adminClient.waitForCompletion(rebalanceSubTask.getStealerId(),
                                              rebalanceAsyncId,
                                              24 * 60 * 60,
                                              TimeUnit.SECONDS);
                // remove store from rebalance list
                rebalanceSubTask.getUnbalancedStoreList().remove(storeName);
            } catch(Exception e) {
                logger.warn("rebalanceSubTask:" + rebalanceSubTask + " failed for store:"
                            + storeName, e);
                success = false;
            }
        }

        if(!success)
            throw new VoldemortException("rebalanceSubTask:" + rebalanceSubTask
                                         + " failed incomplete.");
    }

    private void addNodeIfnotPresent(Cluster targetCluster, int stealerNodeId) {
        if(!RebalanceUtils.containsNode(adminClient.getCluster(), stealerNodeId)) {
            // add stealerNode from targertCluster here
            adminClient.setCluster(RebalanceUtils.updateCluster(adminClient.getCluster(),
                                                                Arrays.asList(targetCluster.getNodeById(stealerNodeId))));
        }
    }
}<|MERGE_RESOLUTION|>--- conflicted
+++ resolved
@@ -13,7 +13,6 @@
 import voldemort.VoldemortException;
 import voldemort.client.protocol.admin.AdminClient;
 import voldemort.client.protocol.admin.AdminClientConfig;
-import voldemort.client.protocol.admin.ProtoBuffAdminClientRequestFormat;
 import voldemort.cluster.Cluster;
 import voldemort.cluster.Node;
 import voldemort.store.rebalancing.RedirectingStore;
@@ -30,25 +29,21 @@
 
     private final ExecutorService executor;
     private final AdminClient adminClient;
-    private final AdminClientConfig config;
     private final int maxParallelRebalancing;
 
     public RebalanceClient(String bootstrapUrl, int maxParallelRebalancing, AdminClientConfig config) {
-        this.adminClient = new ProtoBuffAdminClientRequestFormat(bootstrapUrl, config);
+        this.adminClient = new AdminClient(bootstrapUrl, config);
         this.executor = Executors.newFixedThreadPool(maxParallelRebalancing);
-        this.config = config;
         this.maxParallelRebalancing = maxParallelRebalancing;
     }
 
     public RebalanceClient(Cluster cluster, int maxParallelRebalancing, AdminClientConfig config) {
-        this.adminClient = new ProtoBuffAdminClientRequestFormat(cluster, config);
+        this.adminClient = new AdminClient(cluster, config);
         this.executor = Executors.newFixedThreadPool(maxParallelRebalancing);
-        this.config = config;
         this.maxParallelRebalancing = maxParallelRebalancing;
     }
 
     /**
-<<<<<<< HEAD
      * Voldemort dynamic cluster membership rebalancing mechanism. <br>
      * Migrate partitions across nodes to managed changes in cluster
      * memberships. <br>
@@ -58,9 +53,6 @@
      * The cluster is kept consistent during rebalancing using a proxy mechanism
      * via {@link RedirectingStore}<br>
      * 
-=======
-     * update stealerNodeId by fetching and updating given list of partitions <br>
->>>>>>> f1e5ec71
      * 
      * @param currentCluster: currentCluster configuration.
      * @param targetCluster: target Cluster configuration
@@ -69,7 +61,7 @@
                           final Cluster targetCluster,
                           final List<String> storeList) {
         // update adminClient with currentCluster
-        adminClient.setCluster(currentCluster);
+        adminClient.setAdminClientCluster(currentCluster);
 
         if(!RebalanceUtils.getClusterRebalancingToken()) {
             throw new VoldemortException("Failed to get Cluster permission to rebalance sleep and retry ...");
@@ -91,7 +83,8 @@
                         if(null != rebalanceTask) {
                             int stealerNodeId = rebalanceTask.getFirst();
                             addNodeIfnotPresent(targetCluster, stealerNodeId);
-                            Node stealerNode = adminClient.getCluster().getNodeById(stealerNodeId);
+                            Node stealerNode = adminClient.getAdminClientCluster()
+                                                          .getNodeById(stealerNodeId);
                             List<RebalanceStealInfo> rebalanceSubTaskList = rebalanceTask.getSecond();
 
                             while(rebalanceSubTaskList.size() > 0) {
@@ -191,7 +184,7 @@
                                                               rebalanceStealInfo.getDonorId()));
 
                 // set new cluster in adminClient
-                adminClient.setCluster(newCluster);
+                adminClient.setAdminClientCluster(newCluster);
             } catch(Exception e) {
                 logger.error("Failed to commit rebalance on node:" + stealerNode.getId()
                              + " REVERTING cluster changes ...", e);
@@ -243,10 +236,10 @@
     }
 
     private void addNodeIfnotPresent(Cluster targetCluster, int stealerNodeId) {
-        if(!RebalanceUtils.containsNode(adminClient.getCluster(), stealerNodeId)) {
+        if(!RebalanceUtils.containsNode(adminClient.getAdminClientCluster(), stealerNodeId)) {
             // add stealerNode from targertCluster here
-            adminClient.setCluster(RebalanceUtils.updateCluster(adminClient.getCluster(),
-                                                                Arrays.asList(targetCluster.getNodeById(stealerNodeId))));
+            adminClient.setAdminClientCluster(RebalanceUtils.updateCluster(adminClient.getAdminClientCluster(),
+                                                                           Arrays.asList(targetCluster.getNodeById(stealerNodeId))));
         }
     }
 }